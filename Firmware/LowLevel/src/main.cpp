// Created by Clemens Elflein on 3/07/22.
// Copyright (c) 2022 Clemens Elflein. All rights reserved.
//
// This work is licensed under a Creative Commons Attribution-NonCommercial-ShareAlike 4.0 International License.
//
// Feel free to use the design in your private/educational projects, but don't try to sell the design or products based on it without getting my consent first.
//
// THE SOFTWARE IS PROVIDED "AS IS", WITHOUT WARRANTY OF ANY KIND, EXPRESS OR
// IMPLIED, INCLUDING BUT NOT LIMITED TO THE WARRANTIES OF MERCHANTABILITY,
// FITNESS FOR A PARTICULAR PURPOSE AND NONINFRINGEMENT. IN NO EVENT SHALL THE
// AUTHORS OR COPYRIGHT HOLDERS BE LIABLE FOR ANY CLAIM, DAMAGES OR OTHER
// LIABILITY, WHETHER IN AN ACTION OF CONTRACT, TORT OR OTHERWISE, ARISING FROM,
// OUT OF OR IN CONNECTION WITH THE SOFTWARE OR THE USE OR OTHER DEALINGS IN THE
// SOFTWARE.
//
//
#include <NeoPixelConnect.h>
#include <Arduino.h>
#include <MPU9250.h>
#include <FastCRC.h>
#include <PacketSerial.h>
#include <DFPlayerMini_Fast.h>
#include "datatypes.h"
#include "pins.h"
<<<<<<< HEAD
#include "bttnctl.h"

#define IMU_CYCLETIME                20   // cycletime for refresh IMU data
#define STATUS_CYCLETIME            100   // cycletime for refresh analog and digital Statusvalues
#define UI_SET_LED_CYCLETIME       1000    // cycletime for refresh UI status LEDs



#define LIMIT_COUNT_LIFT_EMERGENCY 30  // number of cycles get wheel lift lifted signal before set emergency



=======
#include "ui_datatypes.h"

#define IMU_CYCLETIME 20          // cycletime for refresh IMU data
#define STATUS_CYCLETIME 100      // cycletime for refresh analog and digital Statusvalues
#define UI_SET_LED_CYCLETIME 1000 // cycletime for refresh UI status LEDs

#define LIMIT_COUNT_LIFT_EMERGENCY 30 // number of cycles get wheel lift lifted signal before set emergency
>>>>>>> 7f427bf0

// Define to stream debugging messages via USB
// #define USB_DEBUG
// #define DEBUG_IMU
<<<<<<< HEAD
#define DEBUG_SERIAL    Serial
#define PACKET_SERIAL   Serial1
#define UI1_SERIAL      Serial2
=======

// Only define DEBUG_SERIAL if USB_DEBUG is actually enabled.
// This enforces compile errors if it's used incorrectly.
#ifdef USB_DEBUG
#define DEBUG_SERIAL Serial
#endif
#define PACKET_SERIAL Serial1
#define UI1_SERIAL Serial2
>>>>>>> 7f427bf0

// Millis after charging is retried
#define CHARGING_RETRY_MILLIS 10000

/**
 * @brief Some hardware parameters
 */
#define VIN_R1 10000.0f
#define VIN_R2 1000.0f
#define R_SHUNT 0.003f
#define CURRENT_SENSE_GAIN 100.0f

<<<<<<< HEAD

#define BATT_ABS_MAX 28.7f
#define BATT_ABS_Min 21.7f

#define BATT_FULL  BATT_ABS_MAX - 0.3f 
#define BATT_EMPTY BATT_ABS_Min + 0.3f




=======
#define BATT_ABS_MAX 28.7f
#define BATT_ABS_Min 21.7f

#define BATT_FULL BATT_ABS_MAX - 0.3f
#define BATT_EMPTY BATT_ABS_Min + 0.3f

>>>>>>> 7f427bf0
// Emergency will be engaged, if no heartbeat was received in this time frame.
#define HEARTBEAT_MILLIS 500

NeoPixelConnect p(PIN_NEOPIXEL, 1);

<<<<<<< HEAD
PacketSerial packetSerial;        // COBS communication PICO <> Raspi
PacketSerial UISerial;            // COBS communication PICO UI-Board
=======
PacketSerial packetSerial; // COBS communication PICO <> Raspi
PacketSerial UISerial;     // COBS communication PICO UI-Board
>>>>>>> 7f427bf0
FastCRC16 CRC16;

// MbedSPI IMU_SPI(16, 19, 18);
MPU9250 IMU(SPI, PIN_IMU_CS);
size_t fifoSize;

<<<<<<< HEAD
unsigned long last_imu_millis           = 0;
unsigned long last_status_update_millis = 0;
unsigned long last_heartbeat_millis     = 0;
unsigned long last_UILED_millis         = 0;

=======
unsigned long last_imu_millis = 0;
unsigned long last_status_update_millis = 0;
unsigned long last_heartbeat_millis = 0;
unsigned long last_UILED_millis = 0;
>>>>>>> 7f427bf0

uint16_t count_emergency_cycle = 0;

// Predefined message buffers, so that we don't need to allocate new ones later.
struct ll_imu imu_message = {0};
struct ll_status status_message = {0};
<<<<<<< HEAD
struct mower_com buttonComStruct = {0};
=======
struct ui_command uiCommandStruct = {0};
>>>>>>> 7f427bf0
// A mutex which is used by core1 each time status_message is modified.
// We can lock it during message transmission to prevent core1 to modify data in this time.
auto_init_mutex(mtx_status_message);

bool emergency_latch = true;

<<<<<<< HEAD


=======
>>>>>>> 7f427bf0
bool charging_allowed = false;
unsigned long charging_disabled_time = 0;




bool sound_available = false;
SerialPIO soundSerial(PIN_SOUND_TX, PIN_SOUND_RX);
DFPlayerMini_Fast myMP3;

void sendMessage(void *message, size_t size);
void sendUIMessage(void *message, size_t size);
void onPacketReceived(const uint8_t *buffer, size_t size);
void onUIPacketReceived(const uint8_t *buffer, size_t size);

void setRaspiPower(bool power)
{
  // Update status bits in the status message
  status_message.status_bitmask = (status_message.status_bitmask & 0b11111101) | ((power & 0b1) << 1);
  digitalWrite(PIN_RASPI_POWER, power);
}

void updateEmergency()
{

<<<<<<< HEAD
  
=======
>>>>>>> 7f427bf0
  if (millis() - last_heartbeat_millis > HEARTBEAT_MILLIS)
  {
    emergency_latch = true;
  }
  uint8_t current_emergency = status_message.emergency_bitmask & 1;
<<<<<<< HEAD
  uint8_t pin_states = gpio_get_all() & (0b11001100);    
  uint8_t emergency_state = 0;

  if (~pin_states & 0b11000000) count_emergency_cycle += 1;
  else count_emergency_cycle = 0;

  
  // Emergency bit 4 (stop button) set?
  if (~pin_states & 0b00000100) 
  {
    emergency_state  |= 0b10000;
  }  
  // Emergency bit 3 (stop button)set?
  if ( pin_states & 0b00001000) 
  {
    emergency_state  |= 0b01000;
  }



  if (count_emergency_cycle > LIMIT_COUNT_LIFT_EMERGENCY)
  {
    // Emergency bit 2 (lift wheel 1)set?
    if (~pin_states & 0b01000000) emergency_state |= 0b00100;
    // Emergency bit 1 (lift wheel 2)set?
    if (~pin_states & 0b10000000) emergency_state |= 0b00010;
=======

  // Mask the emergency bits. 2x Lift sensor, 2x Emergency Button
  uint8_t pin_states = gpio_get_all() & (0b11001100);
  uint8_t emergency_state = 0;

  if (~pin_states & 0b11000000)
    count_emergency_cycle += 1;
  else
    count_emergency_cycle = 0;

  // Emergency bit 4 (stop button) set?
  if (~pin_states & 0b00000100)
  {
    emergency_state |= 0b10000;
  }
  // Emergency bit 3 (stop button)set?
  if (~pin_states & 0b00001000)
  {
    emergency_state |= 0b01000;
  }

  if (count_emergency_cycle > LIMIT_COUNT_LIFT_EMERGENCY)
  {
    // Emergency bit 2 (lift wheel 1)set?
    if (~pin_states & 0b01000000)
      emergency_state |= 0b00100;
    // Emergency bit 1 (lift wheel 2)set?
    if (~pin_states & 0b10000000)
      emergency_state |= 0b00010;
>>>>>>> 7f427bf0
  }

  if (emergency_state || emergency_latch)
  {
    emergency_latch |= 1;
    emergency_state |= 1;
  }

  status_message.emergency_bitmask = emergency_state;

  // If it's a new emergency, instantly send the message. This is to not spam the channel during emergencies.
  if (current_emergency != (emergency_state & 1))
  {
    sendMessage(&status_message, sizeof(struct ll_status));

    // Show Info mower lifted or stop button pressed
    if (status_message.emergency_bitmask & 0b00110)
      uiCommandStruct.cmd2 = LED_blink_fast;
    else if (status_message.emergency_bitmask & 0b01000)
      uiCommandStruct.cmd2 = LED_blink_slow;

    uiCommandStruct.type = Set_LED;
    uiCommandStruct.cmd1 = MOWER_LIFTED;
    sendUIMessage(&uiCommandStruct, sizeof(struct ui_command));
  }
}

// deals with the pyhsical information an control the UI-LEDs und buzzer in depency of voltage und current values
void manageUILEDS()
{
  struct ui_command uiCommandStruct = {0};

  // Schow Info Docking LED
  if ((status_message.charging_current > 1.00f) && (status_message.v_charge > 20.0f))
    uiCommandStruct.cmd2 = LED_blink_fast;
  else if ((status_message.charging_current <= 1.00f) && (status_message.charging_current >= 0.10f) && (status_message.v_charge > 20.0f))
    uiCommandStruct.cmd2 = LED_blink_slow;
  else if ((status_message.charging_current < 0.15f) && (status_message.v_charge > 20.0f))
    uiCommandStruct.cmd2 = LED_on;
  else
    uiCommandStruct.cmd2 = LED_off;
  uiCommandStruct.type = Set_LED;
  uiCommandStruct.cmd1 = CHARGING;
  sendUIMessage(&uiCommandStruct, sizeof(struct ui_command));

  // Show Info Battery state
  if (status_message.v_battery >= (BATT_FULL - 0.5f))
    uiCommandStruct.cmd2 = LED_on;
  else if (status_message.v_battery <= (BATT_EMPTY + 1.5f))
    uiCommandStruct.cmd2 = LED_blink_fast;
  else
    uiCommandStruct.cmd2 = LED_blink_slow;
  uiCommandStruct.type = Set_LED;
  uiCommandStruct.cmd1 = BATTERY_LOW;
  sendUIMessage(&uiCommandStruct, sizeof(struct ui_command));

  // Show percent value akkupower but only, if mower is not docked
  uiCommandStruct.type = Set_LED;
  uiCommandStruct.cmd1 = LED_BAR;
  if (status_message.v_charge < 10.0f) // activate only when undocked
  {
    // use the second LED row as bargraph

    uiCommandStruct.cmd2 = LED_on;
    uiCommandStruct.cmd3 = status_message.batt_percentage;
    sendUIMessage(&uiCommandStruct, sizeof(struct ui_command));
  }
  else
  {
    uiCommandStruct.cmd2 = LED_off;
    uiCommandStruct.cmd3 = 0;
    sendUIMessage(&uiCommandStruct, sizeof(struct ui_command));
  }

  if (~emergency_latch) // emergency latch off
  {

    uiCommandStruct.type = Set_LED;
    uiCommandStruct.cmd1 = MOWER_LIFTED;
    uiCommandStruct.cmd2 = LED_off;
    sendUIMessage(&uiCommandStruct, sizeof(struct ui_command));
  }


  // Show Info mower lifted or stop button pressed
  if (status_message.emergency_bitmask   & 0b00110)  buttonComStruct.cmd2    =   LED_blink_fast;
  else
    if (status_message.emergency_bitmask & 0b01000)  buttonComStruct.cmd2    =   LED_blink_slow;
     

  buttonComStruct.type    =   Set_LED;
  buttonComStruct.cmd1    =   MOWER_LIFTED;              
  sendUIMessage(&buttonComStruct, sizeof(struct mower_com));






}


// deals with the pyhsical information an control the UI-LEDs und buzzer in depency of voltage und current values
void manageUILEDS()
{
    mower_com buttonComStruct = {0};

  //status_message.charging_current

  // Schow Info Docking LED
  if ((status_message.charging_current > 1.00f) && (status_message.v_charge > 20.0f))  buttonComStruct.cmd2    =   LED_blink_fast;
  else
    if ((status_message.charging_current <= 1.00f) && (status_message.charging_current >= 0.10f) && (status_message.v_charge > 20.0f))  buttonComStruct.cmd2    =   LED_blink_slow;
      else
        if ((status_message.charging_current < 0.15f) && (status_message.v_charge > 20.0f))  buttonComStruct.cmd2    =   LED_on;
          else buttonComStruct.cmd2    =   LED_off;
  buttonComStruct.type    =   Set_LED;
  buttonComStruct.cmd1    =   CHARGING;              
  sendUIMessage(&buttonComStruct, sizeof(struct mower_com));

  // Show Info Battery state 
  if (status_message.v_battery >= (BATT_FULL - 0.5f)) buttonComStruct.cmd2    =   LED_on;
  else
    if (status_message.v_battery <= (BATT_EMPTY + 1.5f))  buttonComStruct.cmd2    =   LED_blink_fast;
      else  buttonComStruct.cmd2    =   LED_blink_slow;
  buttonComStruct.type    =   Set_LED;
  buttonComStruct.cmd1    =   BATTERY_LOW;              
  sendUIMessage(&buttonComStruct, sizeof(struct mower_com));

  // Show percent value akkupower but only, if mower is not docked
  buttonComStruct.type    =   Set_LED;
  buttonComStruct.cmd1    =   LED_BAR;              
  if (status_message.v_charge < 10.0f) // activate only when undocked
  {
      // use the second LED row as bargraph 
      
      buttonComStruct.cmd2    =   LED_on;           
      buttonComStruct.cmd3    =   status_message.batt_percentage;   
      sendUIMessage(&buttonComStruct, sizeof(struct mower_com));
  }
  else
   {
      buttonComStruct.cmd2    =   LED_off;           
      buttonComStruct.cmd3    =   0;   
      sendUIMessage(&buttonComStruct, sizeof(struct mower_com));
  }


  if (~emergency_latch)  // emergency latch off
  {
  
    buttonComStruct.type    =   Set_LED;
    buttonComStruct.cmd1    =   MOWER_LIFTED;              
    buttonComStruct.cmd2    =   LED_off;
    sendUIMessage(&buttonComStruct, sizeof(struct mower_com));
  }



}




void setup1()
{
  // Core
  digitalWrite(LED_BUILTIN, HIGH);
}

void loop1()
{
  // Loop through the mux and query actions. Store the result in the multicore fifo
  for (uint8_t mux_address = 0; mux_address < 7; mux_address++)
  {
    gpio_put_masked(0b111 << 13, mux_address << 13);
    delay(1);
    bool state = gpio_get(PIN_MUX_IN);

    switch (mux_address)
    {
    case 5:
      mutex_enter_blocking(&mtx_status_message);

      if (state)
      {
        status_message.status_bitmask |= 0b00010000;
      }
      else
      {
        status_message.status_bitmask &= 0b11101111;
      }
      mutex_exit(&mtx_status_message);

      break;
    case 6:
      mutex_enter_blocking(&mtx_status_message);
      if (state)
      {
        status_message.status_bitmask |= 0b00100000;
      }
      else
      {
        status_message.status_bitmask &= 0b11011111;
      }
      mutex_exit(&mtx_status_message);
      break;
    default:
      break;
    }
  }

  delay(100);
}

void setup()
{
  p.neoPixelSetValue(0, 255, 0, 0, true);
  // We do hardware init in this core, so that we don't get invalid states.
  // Therefore, we pause the other core until setup() was a success
  rp2040.idleOtherCore();

  emergency_latch = false;
  count_emergency_cycle = 0;
  // Initialize messages
  imu_message = {0};
  status_message = {0};
  imu_message.type = PACKET_ID_LL_IMU;
  status_message.type = PACKET_ID_LL_STATUS;

  // Setup pins
  pinMode(LED_BUILTIN, OUTPUT);
  pinMode(PIN_ENABLE_CHARGE, OUTPUT);
  digitalWrite(PIN_ENABLE_CHARGE, charging_allowed);

  gpio_init(PIN_RASPI_POWER);
  gpio_put(PIN_RASPI_POWER, true);
  gpio_set_dir(PIN_RASPI_POWER, true);
  gpio_put(PIN_RASPI_POWER, true);

  // Enable raspi power
  setRaspiPower(true);

  pinMode(PIN_MUX_OUT, OUTPUT);
  pinMode(PIN_MUX_ADDRESS_0, OUTPUT);
  pinMode(PIN_MUX_ADDRESS_1, OUTPUT);
  pinMode(PIN_MUX_ADDRESS_2, OUTPUT);

  pinMode(PIN_EMERGENCY_1, INPUT);
  pinMode(PIN_EMERGENCY_2, INPUT);
  pinMode(PIN_EMERGENCY_3, INPUT);
  pinMode(PIN_EMERGENCY_4, INPUT);

  analogReadResolution(12);

#ifdef USB_DEBUG
  DEBUG_SERIAL.begin(115200);
#endif

  PACKET_SERIAL.begin(115200);
  packetSerial.setStream(&PACKET_SERIAL);
  packetSerial.setPacketHandler(&onPacketReceived);

<<<<<<< HEAD
  UI1_SERIAL.setRX(5); // set hardware pin 
=======
  UI1_SERIAL.setRX(5); // set hardware pin
>>>>>>> 7f427bf0
  UI1_SERIAL.setTX(4);
  UI1_SERIAL.begin(115200);
  UISerial.setStream(&UI1_SERIAL);
  UISerial.setPacketHandler(&onUIPacketReceived);

<<<<<<< HEAD



=======
>>>>>>> 7f427bf0
  /*
   * IMU INITIALIZATION
   */

  int status = IMU.begin();
  if (status < 0)
  {
#ifdef USB_DEBUG
    DEBUG_SERIAL.println("IMU initialization unsuccessful");
    DEBUG_SERIAL.println("Check IMU wiring or try cycling power");
    DEBUG_SERIAL.print("Status: ");
    DEBUG_SERIAL.println(status);
#endif
    status_message.status_bitmask = 0;
    while (1)
    {
#ifdef USB_DEBUG
      DEBUG_SERIAL.println("Error: Imu init failed");
#endif
      // We don't need to lock the mutex here, since core 1 is sleeping anyways
      sendMessage(&status_message, sizeof(struct ll_status));
      delay(1000);
    }
  }

  // setting DLPF bandwidth to 20 Hz
  IMU.setDlpfBandwidth(MPU9250::DLPF_BANDWIDTH_20HZ);

#ifdef USB_DEBUG
  DEBUG_SERIAL.println("Imu initialized");
#endif

  /*
   * /IMU INITIALIZATION
   */

  status_message.status_bitmask |= 1;

  // sound init
  soundSerial.begin(9600);
  while (soundSerial.available())
    soundSerial.read();
  sound_available = myMP3.begin(soundSerial);

  if (sound_available)
  {
    p.neoPixelSetValue(0, 0, 0, 255, true);
    p.neoPixelShow();
    myMP3.volume(30);
    myMP3.play(1);
  }
  else
  {
    for (uint8_t b = 0; b < 3; b++)
    {
      p.neoPixelSetValue(0, 0, 0, 0, true);
      p.neoPixelShow();
      delay(100);
      p.neoPixelSetValue(0, 0, 0, 255, true);
      p.neoPixelShow();
      delay(100);
    }
  }

  rp2040.resumeOtherCore();

<<<<<<< HEAD
  
  // UIboard clear all LEDs
  buttonComStruct.type    =   Set_LED;
  buttonComStruct.cmd1    =   0;              
  buttonComStruct.cmd2    =   LED_All_OFF;
  sendUIMessage(&buttonComStruct, sizeof(struct mower_com));
  

=======
  // UIboard clear all LEDs
  uiCommandStruct.type = Set_LED;
  uiCommandStruct.cmd1 = 0;
  uiCommandStruct.cmd2 = LED_All_OFF;
  sendUIMessage(&uiCommandStruct, sizeof(struct ui_command));
>>>>>>> 7f427bf0
}

void onUIPacketReceived(const uint8_t *buffer, size_t size)
{

  u_int16_t *crc_pointer = (uint16_t *)(buffer + (size - 2));
  u_int16_t readcrc = *crc_pointer;

<<<<<<< HEAD

  // check structure size
  if (size != sizeof(struct mower_com))
    return;
  if ((buffer[0] != Get_Version) && (buffer[0] != Get_Buttonnr)) 
=======
  // check structure size
  if (size != sizeof(struct ui_command))
    return;
  if ((buffer[0] != Get_Version) && (buffer[0] != Get_Buttonnr))
>>>>>>> 7f427bf0
    return;

  // check the CRC
  uint16_t crc = CRC16.ccitt(buffer, size - 2);
<<<<<<< HEAD
   
  
=======
>>>>>>> 7f427bf0

  if (buffer[size - 1] != ((crc >> 8) & 0xFF) ||
      buffer[size - 2] != (crc & 0xFF))
    return;

<<<<<<< HEAD
  
  struct mower_com *buttonboard = (struct mower_com *)buffer;

  sendMessage(buttonboard, sizeof(struct mower_com));
  
  
=======
  struct ui_command *buttonboard = (struct ui_command *)buffer;

  sendMessage(buttonboard, sizeof(struct ui_command));
>>>>>>> 7f427bf0
}


void onPacketReceived(const uint8_t *buffer, size_t size)
{
  // we currently only support heartbeats
  if (size != sizeof(struct ll_heartbeat))
    return;
  if (buffer[0] != PACKET_ID_LL_HEARTBEAT)
    return;

  // check the CRC
  uint16_t crc = CRC16.ccitt(buffer, size - 2);

  if (buffer[size - 1] != ((crc >> 8) & 0xFF) ||
      buffer[size - 2] != (crc & 0xFF))
    return;

  // CRC and packet is OK, reset watchdog
  last_heartbeat_millis = millis();
  struct ll_heartbeat *heartbeat = (struct ll_heartbeat *)buffer;
  if (heartbeat->emergency_release_requested)
  {
    emergency_latch = false;
  }
  // Check in this order, so we can set it again in the same packet if required.
  if (heartbeat->emergency_requested)
  {
    emergency_latch = true;
  }
}




// returns true, if it's a good idea to charge the battery (current, voltages, ...)
bool checkShouldCharge()
{
  return status_message.v_charge < 30.0 && status_message.charging_current < 1.5 && status_message.v_battery < 29.0;
}

void updateChargingEnabled()
{
  if (charging_allowed)
  {
    if (!checkShouldCharge())
    {
      digitalWrite(PIN_ENABLE_CHARGE, false);
      charging_allowed = false;
      charging_disabled_time = millis();
    }
  }
  else
  {
    // enable charging after CHARGING_RETRY_MILLIS
    if (millis() - charging_disabled_time > CHARGING_RETRY_MILLIS)
    {
      if (!checkShouldCharge())
      {
        digitalWrite(PIN_ENABLE_CHARGE, false);
        charging_allowed = false;
        charging_disabled_time = millis();
      }
      else
      {
        digitalWrite(PIN_ENABLE_CHARGE, true);
        charging_allowed = true;
      }
    }
  }
}

void loop()
{
  packetSerial.update();
  UISerial.update();
<<<<<<< HEAD
  
=======

>>>>>>> 7f427bf0
  updateChargingEnabled();

  unsigned long now = millis();
  if (now - last_imu_millis > IMU_CYCLETIME)
  {
    IMU.readSensor();
    imu_message.type = PACKET_ID_LL_IMU;
    imu_message.acceleration_mss[0] = IMU.getAccelX_mss();
    imu_message.acceleration_mss[1] = IMU.getAccelY_mss();
    imu_message.acceleration_mss[2] = IMU.getAccelZ_mss();

    imu_message.gyro_rads[0] = IMU.getGyroX_rads();
    imu_message.gyro_rads[1] = IMU.getGyroY_rads();
    imu_message.gyro_rads[2] = IMU.getGyroZ_rads();

    imu_message.mag_uT[0] = IMU.getMagX_uT();
    imu_message.mag_uT[1] = IMU.getMagY_uT();
    imu_message.mag_uT[2] = IMU.getMagZ_uT();

    imu_message.dt_millis = now - last_imu_millis;
    sendMessage(&imu_message, sizeof(struct ll_imu));

    last_imu_millis = now;

#ifdef USB_DEBUG
#ifdef DEBUG_IMU
    DEBUG_SERIAL.print(IMU.getAccelX_mss(), 6);
    DEBUG_SERIAL.print("\t");
    DEBUG_SERIAL.print(IMU.getAccelY_mss(), 6);
    DEBUG_SERIAL.print("\t");
    DEBUG_SERIAL.print(IMU.getAccelZ_mss(), 6);
    DEBUG_SERIAL.print("\t");
    DEBUG_SERIAL.print(IMU.getGyroX_rads(), 6);
    DEBUG_SERIAL.print("\t");
    DEBUG_SERIAL.print(IMU.getGyroY_rads(), 6);
    DEBUG_SERIAL.print("\t");
    DEBUG_SERIAL.print(IMU.getGyroZ_rads(), 6);
    DEBUG_SERIAL.print("\t");
    DEBUG_SERIAL.print(IMU.getMagX_uT(), 6);
    DEBUG_SERIAL.print("\t");
    DEBUG_SERIAL.print(IMU.getMagY_uT(), 6);
    DEBUG_SERIAL.print("\t");
    DEBUG_SERIAL.print(IMU.getMagZ_uT(), 6);
    DEBUG_SERIAL.print("\t");
    DEBUG_SERIAL.println(IMU.getTemperature_C(), 6);
#endif
#endif
  }

  if (now - last_status_update_millis > STATUS_CYCLETIME)
  {

    updateEmergency();

    status_message.v_battery = (float)analogRead(PIN_ANALOG_BATTERY_VOLTAGE) * (3.3f / 4096.0f) * ((VIN_R1 + VIN_R2) / VIN_R2);
    status_message.v_charge = (float)analogRead(PIN_ANALOG_CHARGE_VOLTAGE) * (3.3f / 4096.0f) * ((VIN_R1 + VIN_R2) / VIN_R2);
    status_message.charging_current = (float)analogRead(PIN_ANALOG_CHARGE_CURRENT) * (3.3f / 4096.0f) / (CURRENT_SENSE_GAIN * R_SHUNT);
    status_message.status_bitmask = (status_message.status_bitmask & 0b11111011) | ((charging_allowed & 0b1) << 2);
    status_message.status_bitmask = (status_message.status_bitmask & 0b11011111) | ((sound_available & 0b1) << 5);
     
    // calculate percent value accu filling
      float delta = BATT_FULL - BATT_EMPTY;
      float vo = status_message.v_battery - BATT_EMPTY;
      status_message.batt_percentage = vo / delta   * 100;
  


    // calculate percent value accu filling
    float delta = BATT_FULL - BATT_EMPTY;
    float vo = status_message.v_battery - BATT_EMPTY;
    status_message.batt_percentage = vo / delta * 100;

    mutex_enter_blocking(&mtx_status_message);
    sendMessage(&status_message, sizeof(struct ll_status));
    mutex_exit(&mtx_status_message);

    



    last_status_update_millis = now;
#ifdef USB_DEBUG
    DEBUG_SERIAL.print("status: 0b");
    DEBUG_SERIAL.print(status_message.status_bitmask, BIN);
    DEBUG_SERIAL.print("\t");

    DEBUG_SERIAL.print("vin: ");
    DEBUG_SERIAL.print(status_message.v_battery, 3);
    DEBUG_SERIAL.print(" V\t");
    DEBUG_SERIAL.print("vcharge: ");
    DEBUG_SERIAL.print(status_message.v_charge, 3);
    DEBUG_SERIAL.print(" V\t");
    DEBUG_SERIAL.print("charge_current: ");
    DEBUG_SERIAL.print(status_message.charging_current, 3);
    DEBUG_SERIAL.print(" A\t");
    DEBUG_SERIAL.print("emergency: 0b");
    DEBUG_SERIAL.print(status_message.emergency_bitmask, BIN);
    DEBUG_SERIAL.println();
#endif

  }

  if (now - last_UILED_millis > UI_SET_LED_CYCLETIME)
  {

<<<<<<< HEAD
    manageUILEDS();  
    last_UILED_millis = now;
 }

 
    
 


=======
    manageUILEDS();
    last_UILED_millis = now;
  }
>>>>>>> 7f427bf0
}




void sendMessage(void *message, size_t size)
{
  // packages need to be at least 1 byte of type, 1 byte of data and 2 bytes of CRC
  if (size < 4)
  {
    return;
  }
  uint8_t *data_pointer = (uint8_t *)message;
<<<<<<< HEAD
  
=======

>>>>>>> 7f427bf0
  // calculate the CRC
  uint16_t crc = CRC16.ccitt((uint8_t *)message, size - 2);
  data_pointer[size - 1] = (crc >> 8) & 0xFF;
  data_pointer[size - 2] = crc & 0xFF;

  packetSerial.send((uint8_t *)message, size);
}

<<<<<<< HEAD


=======
>>>>>>> 7f427bf0
void sendUIMessage(void *message, size_t size)
{
  // packages need to be at least 1 byte of type, 1 byte of data and 2 bytes of CRC
  if (size < 4)
  {
    return;
  }
  uint8_t *data_pointer = (uint8_t *)message;
<<<<<<< HEAD
  
=======

>>>>>>> 7f427bf0
  // calculate the CRC
  uint16_t crc = CRC16.ccitt((uint8_t *)message, size - 2);
  data_pointer[size - 1] = (crc >> 8) & 0xFF;
  data_pointer[size - 2] = crc & 0xFF;

  UISerial.send((uint8_t *)message, size);
}<|MERGE_RESOLUTION|>--- conflicted
+++ resolved
@@ -22,20 +22,6 @@
 #include <DFPlayerMini_Fast.h>
 #include "datatypes.h"
 #include "pins.h"
-<<<<<<< HEAD
-#include "bttnctl.h"
-
-#define IMU_CYCLETIME                20   // cycletime for refresh IMU data
-#define STATUS_CYCLETIME            100   // cycletime for refresh analog and digital Statusvalues
-#define UI_SET_LED_CYCLETIME       1000    // cycletime for refresh UI status LEDs
-
-
-
-#define LIMIT_COUNT_LIFT_EMERGENCY 30  // number of cycles get wheel lift lifted signal before set emergency
-
-
-
-=======
 #include "ui_datatypes.h"
 
 #define IMU_CYCLETIME 20          // cycletime for refresh IMU data
@@ -43,16 +29,10 @@
 #define UI_SET_LED_CYCLETIME 1000 // cycletime for refresh UI status LEDs
 
 #define LIMIT_COUNT_LIFT_EMERGENCY 30 // number of cycles get wheel lift lifted signal before set emergency
->>>>>>> 7f427bf0
 
 // Define to stream debugging messages via USB
 // #define USB_DEBUG
 // #define DEBUG_IMU
-<<<<<<< HEAD
-#define DEBUG_SERIAL    Serial
-#define PACKET_SERIAL   Serial1
-#define UI1_SERIAL      Serial2
-=======
 
 // Only define DEBUG_SERIAL if USB_DEBUG is actually enabled.
 // This enforces compile errors if it's used incorrectly.
@@ -61,7 +41,6 @@
 #endif
 #define PACKET_SERIAL Serial1
 #define UI1_SERIAL Serial2
->>>>>>> 7f427bf0
 
 // Millis after charging is retried
 #define CHARGING_RETRY_MILLIS 10000
@@ -74,82 +53,44 @@
 #define R_SHUNT 0.003f
 #define CURRENT_SENSE_GAIN 100.0f
 
-<<<<<<< HEAD
-
 #define BATT_ABS_MAX 28.7f
 #define BATT_ABS_Min 21.7f
 
-#define BATT_FULL  BATT_ABS_MAX - 0.3f 
-#define BATT_EMPTY BATT_ABS_Min + 0.3f
-
-
-
-
-=======
-#define BATT_ABS_MAX 28.7f
-#define BATT_ABS_Min 21.7f
-
 #define BATT_FULL BATT_ABS_MAX - 0.3f
 #define BATT_EMPTY BATT_ABS_Min + 0.3f
 
->>>>>>> 7f427bf0
 // Emergency will be engaged, if no heartbeat was received in this time frame.
 #define HEARTBEAT_MILLIS 500
 
 NeoPixelConnect p(PIN_NEOPIXEL, 1);
 
-<<<<<<< HEAD
-PacketSerial packetSerial;        // COBS communication PICO <> Raspi
-PacketSerial UISerial;            // COBS communication PICO UI-Board
-=======
 PacketSerial packetSerial; // COBS communication PICO <> Raspi
 PacketSerial UISerial;     // COBS communication PICO UI-Board
->>>>>>> 7f427bf0
 FastCRC16 CRC16;
 
 // MbedSPI IMU_SPI(16, 19, 18);
 MPU9250 IMU(SPI, PIN_IMU_CS);
 size_t fifoSize;
 
-<<<<<<< HEAD
-unsigned long last_imu_millis           = 0;
-unsigned long last_status_update_millis = 0;
-unsigned long last_heartbeat_millis     = 0;
-unsigned long last_UILED_millis         = 0;
-
-=======
 unsigned long last_imu_millis = 0;
 unsigned long last_status_update_millis = 0;
 unsigned long last_heartbeat_millis = 0;
 unsigned long last_UILED_millis = 0;
->>>>>>> 7f427bf0
 
 uint16_t count_emergency_cycle = 0;
 
 // Predefined message buffers, so that we don't need to allocate new ones later.
 struct ll_imu imu_message = {0};
 struct ll_status status_message = {0};
-<<<<<<< HEAD
-struct mower_com buttonComStruct = {0};
-=======
 struct ui_command uiCommandStruct = {0};
->>>>>>> 7f427bf0
 // A mutex which is used by core1 each time status_message is modified.
 // We can lock it during message transmission to prevent core1 to modify data in this time.
 auto_init_mutex(mtx_status_message);
 
 bool emergency_latch = true;
 
-<<<<<<< HEAD
-
-
-=======
->>>>>>> 7f427bf0
 bool charging_allowed = false;
 unsigned long charging_disabled_time = 0;
-
-
-
 
 bool sound_available = false;
 SerialPIO soundSerial(PIN_SOUND_TX, PIN_SOUND_RX);
@@ -170,43 +111,11 @@
 void updateEmergency()
 {
 
-<<<<<<< HEAD
-  
-=======
->>>>>>> 7f427bf0
   if (millis() - last_heartbeat_millis > HEARTBEAT_MILLIS)
   {
     emergency_latch = true;
   }
   uint8_t current_emergency = status_message.emergency_bitmask & 1;
-<<<<<<< HEAD
-  uint8_t pin_states = gpio_get_all() & (0b11001100);    
-  uint8_t emergency_state = 0;
-
-  if (~pin_states & 0b11000000) count_emergency_cycle += 1;
-  else count_emergency_cycle = 0;
-
-  
-  // Emergency bit 4 (stop button) set?
-  if (~pin_states & 0b00000100) 
-  {
-    emergency_state  |= 0b10000;
-  }  
-  // Emergency bit 3 (stop button)set?
-  if ( pin_states & 0b00001000) 
-  {
-    emergency_state  |= 0b01000;
-  }
-
-
-
-  if (count_emergency_cycle > LIMIT_COUNT_LIFT_EMERGENCY)
-  {
-    // Emergency bit 2 (lift wheel 1)set?
-    if (~pin_states & 0b01000000) emergency_state |= 0b00100;
-    // Emergency bit 1 (lift wheel 2)set?
-    if (~pin_states & 0b10000000) emergency_state |= 0b00010;
-=======
 
   // Mask the emergency bits. 2x Lift sensor, 2x Emergency Button
   uint8_t pin_states = gpio_get_all() & (0b11001100);
@@ -223,7 +132,7 @@
     emergency_state |= 0b10000;
   }
   // Emergency bit 3 (stop button)set?
-  if (~pin_states & 0b00001000)
+  if (pin_states & 0b00001000)
   {
     emergency_state |= 0b01000;
   }
@@ -236,7 +145,6 @@
     // Emergency bit 1 (lift wheel 2)set?
     if (~pin_states & 0b10000000)
       emergency_state |= 0b00010;
->>>>>>> 7f427bf0
   }
 
   if (emergency_state || emergency_latch)
@@ -319,87 +227,7 @@
     uiCommandStruct.cmd2 = LED_off;
     sendUIMessage(&uiCommandStruct, sizeof(struct ui_command));
   }
-
-
-  // Show Info mower lifted or stop button pressed
-  if (status_message.emergency_bitmask   & 0b00110)  buttonComStruct.cmd2    =   LED_blink_fast;
-  else
-    if (status_message.emergency_bitmask & 0b01000)  buttonComStruct.cmd2    =   LED_blink_slow;
-     
-
-  buttonComStruct.type    =   Set_LED;
-  buttonComStruct.cmd1    =   MOWER_LIFTED;              
-  sendUIMessage(&buttonComStruct, sizeof(struct mower_com));
-
-
-
-
-
-
-}
-
-
-// deals with the pyhsical information an control the UI-LEDs und buzzer in depency of voltage und current values
-void manageUILEDS()
-{
-    mower_com buttonComStruct = {0};
-
-  //status_message.charging_current
-
-  // Schow Info Docking LED
-  if ((status_message.charging_current > 1.00f) && (status_message.v_charge > 20.0f))  buttonComStruct.cmd2    =   LED_blink_fast;
-  else
-    if ((status_message.charging_current <= 1.00f) && (status_message.charging_current >= 0.10f) && (status_message.v_charge > 20.0f))  buttonComStruct.cmd2    =   LED_blink_slow;
-      else
-        if ((status_message.charging_current < 0.15f) && (status_message.v_charge > 20.0f))  buttonComStruct.cmd2    =   LED_on;
-          else buttonComStruct.cmd2    =   LED_off;
-  buttonComStruct.type    =   Set_LED;
-  buttonComStruct.cmd1    =   CHARGING;              
-  sendUIMessage(&buttonComStruct, sizeof(struct mower_com));
-
-  // Show Info Battery state 
-  if (status_message.v_battery >= (BATT_FULL - 0.5f)) buttonComStruct.cmd2    =   LED_on;
-  else
-    if (status_message.v_battery <= (BATT_EMPTY + 1.5f))  buttonComStruct.cmd2    =   LED_blink_fast;
-      else  buttonComStruct.cmd2    =   LED_blink_slow;
-  buttonComStruct.type    =   Set_LED;
-  buttonComStruct.cmd1    =   BATTERY_LOW;              
-  sendUIMessage(&buttonComStruct, sizeof(struct mower_com));
-
-  // Show percent value akkupower but only, if mower is not docked
-  buttonComStruct.type    =   Set_LED;
-  buttonComStruct.cmd1    =   LED_BAR;              
-  if (status_message.v_charge < 10.0f) // activate only when undocked
-  {
-      // use the second LED row as bargraph 
-      
-      buttonComStruct.cmd2    =   LED_on;           
-      buttonComStruct.cmd3    =   status_message.batt_percentage;   
-      sendUIMessage(&buttonComStruct, sizeof(struct mower_com));
-  }
-  else
-   {
-      buttonComStruct.cmd2    =   LED_off;           
-      buttonComStruct.cmd3    =   0;   
-      sendUIMessage(&buttonComStruct, sizeof(struct mower_com));
-  }
-
-
-  if (~emergency_latch)  // emergency latch off
-  {
-  
-    buttonComStruct.type    =   Set_LED;
-    buttonComStruct.cmd1    =   MOWER_LIFTED;              
-    buttonComStruct.cmd2    =   LED_off;
-    sendUIMessage(&buttonComStruct, sizeof(struct mower_com));
-  }
-
-
-
-}
-
-
-
+}
 
 void setup1()
 {
@@ -500,22 +328,12 @@
   packetSerial.setStream(&PACKET_SERIAL);
   packetSerial.setPacketHandler(&onPacketReceived);
 
-<<<<<<< HEAD
-  UI1_SERIAL.setRX(5); // set hardware pin 
-=======
   UI1_SERIAL.setRX(5); // set hardware pin
->>>>>>> 7f427bf0
   UI1_SERIAL.setTX(4);
   UI1_SERIAL.begin(115200);
   UISerial.setStream(&UI1_SERIAL);
   UISerial.setPacketHandler(&onUIPacketReceived);
 
-<<<<<<< HEAD
-
-
-
-=======
->>>>>>> 7f427bf0
   /*
    * IMU INITIALIZATION
    */
@@ -582,22 +400,11 @@
 
   rp2040.resumeOtherCore();
 
-<<<<<<< HEAD
-  
-  // UIboard clear all LEDs
-  buttonComStruct.type    =   Set_LED;
-  buttonComStruct.cmd1    =   0;              
-  buttonComStruct.cmd2    =   LED_All_OFF;
-  sendUIMessage(&buttonComStruct, sizeof(struct mower_com));
-  
-
-=======
   // UIboard clear all LEDs
   uiCommandStruct.type = Set_LED;
   uiCommandStruct.cmd1 = 0;
   uiCommandStruct.cmd2 = LED_All_OFF;
   sendUIMessage(&uiCommandStruct, sizeof(struct ui_command));
->>>>>>> 7f427bf0
 }
 
 void onUIPacketReceived(const uint8_t *buffer, size_t size)
@@ -606,46 +413,23 @@
   u_int16_t *crc_pointer = (uint16_t *)(buffer + (size - 2));
   u_int16_t readcrc = *crc_pointer;
 
-<<<<<<< HEAD
-
-  // check structure size
-  if (size != sizeof(struct mower_com))
-    return;
-  if ((buffer[0] != Get_Version) && (buffer[0] != Get_Buttonnr)) 
-=======
   // check structure size
   if (size != sizeof(struct ui_command))
     return;
   if ((buffer[0] != Get_Version) && (buffer[0] != Get_Buttonnr))
->>>>>>> 7f427bf0
     return;
 
   // check the CRC
   uint16_t crc = CRC16.ccitt(buffer, size - 2);
-<<<<<<< HEAD
-   
-  
-=======
->>>>>>> 7f427bf0
 
   if (buffer[size - 1] != ((crc >> 8) & 0xFF) ||
       buffer[size - 2] != (crc & 0xFF))
     return;
 
-<<<<<<< HEAD
-  
-  struct mower_com *buttonboard = (struct mower_com *)buffer;
-
-  sendMessage(buttonboard, sizeof(struct mower_com));
-  
-  
-=======
   struct ui_command *buttonboard = (struct ui_command *)buffer;
 
   sendMessage(buttonboard, sizeof(struct ui_command));
->>>>>>> 7f427bf0
-}
-
+}
 
 void onPacketReceived(const uint8_t *buffer, size_t size)
 {
@@ -675,9 +459,6 @@
     emergency_latch = true;
   }
 }
-
-
-
 
 // returns true, if it's a good idea to charge the battery (current, voltages, ...)
 bool checkShouldCharge()
@@ -720,11 +501,7 @@
 {
   packetSerial.update();
   UISerial.update();
-<<<<<<< HEAD
-  
-=======
-
->>>>>>> 7f427bf0
+
   updateChargingEnabled();
 
   unsigned long now = millis();
@@ -784,13 +561,6 @@
     status_message.charging_current = (float)analogRead(PIN_ANALOG_CHARGE_CURRENT) * (3.3f / 4096.0f) / (CURRENT_SENSE_GAIN * R_SHUNT);
     status_message.status_bitmask = (status_message.status_bitmask & 0b11111011) | ((charging_allowed & 0b1) << 2);
     status_message.status_bitmask = (status_message.status_bitmask & 0b11011111) | ((sound_available & 0b1) << 5);
-     
-    // calculate percent value accu filling
-      float delta = BATT_FULL - BATT_EMPTY;
-      float vo = status_message.v_battery - BATT_EMPTY;
-      status_message.batt_percentage = vo / delta   * 100;
-  
-
 
     // calculate percent value accu filling
     float delta = BATT_FULL - BATT_EMPTY;
@@ -800,10 +570,6 @@
     mutex_enter_blocking(&mtx_status_message);
     sendMessage(&status_message, sizeof(struct ll_status));
     mutex_exit(&mtx_status_message);
-
-    
-
-
 
     last_status_update_millis = now;
 #ifdef USB_DEBUG
@@ -824,31 +590,15 @@
     DEBUG_SERIAL.print(status_message.emergency_bitmask, BIN);
     DEBUG_SERIAL.println();
 #endif
-
   }
 
   if (now - last_UILED_millis > UI_SET_LED_CYCLETIME)
   {
 
-<<<<<<< HEAD
-    manageUILEDS();  
-    last_UILED_millis = now;
- }
-
- 
-    
- 
-
-
-=======
     manageUILEDS();
     last_UILED_millis = now;
   }
->>>>>>> 7f427bf0
-}
-
-
-
+}
 
 void sendMessage(void *message, size_t size)
 {
@@ -858,11 +608,7 @@
     return;
   }
   uint8_t *data_pointer = (uint8_t *)message;
-<<<<<<< HEAD
-  
-=======
-
->>>>>>> 7f427bf0
+
   // calculate the CRC
   uint16_t crc = CRC16.ccitt((uint8_t *)message, size - 2);
   data_pointer[size - 1] = (crc >> 8) & 0xFF;
@@ -871,11 +617,6 @@
   packetSerial.send((uint8_t *)message, size);
 }
 
-<<<<<<< HEAD
-
-
-=======
->>>>>>> 7f427bf0
 void sendUIMessage(void *message, size_t size)
 {
   // packages need to be at least 1 byte of type, 1 byte of data and 2 bytes of CRC
@@ -884,11 +625,7 @@
     return;
   }
   uint8_t *data_pointer = (uint8_t *)message;
-<<<<<<< HEAD
-  
-=======
-
->>>>>>> 7f427bf0
+
   // calculate the CRC
   uint16_t crc = CRC16.ccitt((uint8_t *)message, size - 2);
   data_pointer[size - 1] = (crc >> 8) & 0xFF;
